--- conflicted
+++ resolved
@@ -12,20 +12,16 @@
 from nlotrajectories.core.nn_architectures import SIREN, FourierMLP
 from nlotrajectories.core.runner import RunBenchmark
 from nlotrajectories.core.sdf.l4casadi import NNObstacle, NNObstacleTrainer
-<<<<<<< HEAD
+from nlotrajectories.core.trajectory_initialization import (
+    LinearInitializer,
+    RRTInitializer,
+)
 from nlotrajectories.core.visualizer import (
     animation_plot,
     plot_control,
     plot_levels,
     plot_trajectory,
 )
-=======
-from nlotrajectories.core.trajectory_initialization import (
-    LinearInitializer,
-    RRTInitializer,
-)
-from nlotrajectories.core.visualizer import plot_levels, plot_trajectory
->>>>>>> a288cd1d
 
 
 def load_config(path):
@@ -131,21 +127,15 @@
         initializer=initializer,
     )
 
-<<<<<<< HEAD
     start_time = time.time()
-    X_opt, U_opt, opti = runner.run()
+    X_opt, U_opt, opti, X_init = runner.run()
     end_time = time.time()
 
     objective_value = float(opti.debug.value(opti.f))
     solver_time = end_time - start_time
     print("Objective value:", objective_value)
     print("Computation time for the solver:", solver_time)
-
-    plot_trajectory(X_opt, geometry, obstacles, title=config_path.stem, goal=config.body.goal_state)
-=======
-    X_opt, U_opt, X_init = runner.run()
     plot_trajectory(X_opt, geometry, obstacles, X_init=X_init, title=config_path.stem, goal=config.body.goal_state)
->>>>>>> a288cd1d
     plot_levels(obstacles.sdf, title=str(config_path.stem) + "_sdf")
     plot_control(U_opt, config.solver.dt, title=str(config_path.stem) + "_control")
     animation_plot(
